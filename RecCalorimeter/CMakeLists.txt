################################################################################
# Package: RecCalorimeter
################################################################################
gaudi_subdir(RecCalorimeter v1r0)

# this declaration will not be needed in the future
gaudi_depends_on_subdirs(GaudiAlg FWCore Detector/DetInterface Detector/DetSegmentation Detector/DetCommon Reconstruction/RecInterface)

find_package(FastJet)
find_package(ROOT COMPONENTS Physics)
find_package(FCCEDM)
find_package(PODIO)
find_package(HepMC)
find_package(DD4hep COMPONENTS DDSegmentation)
find_package(Geant4)

gaudi_add_module(RecCalorimeterPlugins
                 src/components/*.cpp
                 INCLUDE_DIRS FastJet ROOT FWCore HepMC FCCEDM PODIO DD4hep DetInterface DetSegmentation Geant4 DetCommon RecInterface RecCalorimeter
                 LINK_LIBRARIES Fastjet ROOT GaudiAlgLib FCCEDM PODIO HepMC DD4hep DetSegmentation Geant4 DetCommon ${DD4hep_COMPONENT_LIBRARIES})

include(CTest)
gaudi_add_test(genJetClustering
               WORKING_DIRECTORY ${PROJECT_SOURCE_DIR}
               FRAMEWORK tests/options/genJetClustering.py)

gaudi_add_test(simulateECalForReconstruction
               WORKING_DIRECTORY ${PROJECT_SOURCE_DIR}
               ENVIRONMENT LD_PRELOAD+=build.$BINARY_TAG/lib/libDetSegmentation.so
               FRAMEWORK tests/options/geant_fullsim_ecal_singleparticles.py)

gaudi_add_test(simulateECalForReconstruction
               WORKING_DIRECTORY ${PROJECT_SOURCE_DIR}
               ENVIRONMENT LD_PRELOAD+=build.$BINARY_TAG/lib/libDetSegmentation.so
               FRAMEWORK options/geant_fullsim_ecal_singleparticles.py)

gaudi_add_test(runEcalReconstruction
               WORKING_DIRECTORY ${PROJECT_SOURCE_DIR}
               ENVIRONMENT LD_PRELOAD+=build.$BINARY_TAG/lib/libDetSegmentation.so
               DEPENDS simulateECalForReconstruction
<<<<<<< HEAD
               FRAMEWORK options/runEcalReconstruction.py)
=======
               FRAMEWORK tests/options/runEcalReconstruction.py)

gaudi_add_test(runEcalReconstructionCheckNumClusters
               ENVIRONMENT PYTHONPATH+=$ENV{PODIO}/python
               WORKING_DIRECTORY ${PROJECT_SOURCE_DIR}
               COMMAND python Reconstruction/RecCalorimeter/tests/scripts/ecalRecoCheckNumClusters.py
               DEPENDS runEcalReconstruction)
>>>>>>> ee2ec569
<|MERGE_RESOLUTION|>--- conflicted
+++ resolved
@@ -29,23 +29,14 @@
                ENVIRONMENT LD_PRELOAD+=build.$BINARY_TAG/lib/libDetSegmentation.so
                FRAMEWORK tests/options/geant_fullsim_ecal_singleparticles.py)
 
-gaudi_add_test(simulateECalForReconstruction
-               WORKING_DIRECTORY ${PROJECT_SOURCE_DIR}
-               ENVIRONMENT LD_PRELOAD+=build.$BINARY_TAG/lib/libDetSegmentation.so
-               FRAMEWORK options/geant_fullsim_ecal_singleparticles.py)
-
 gaudi_add_test(runEcalReconstruction
                WORKING_DIRECTORY ${PROJECT_SOURCE_DIR}
                ENVIRONMENT LD_PRELOAD+=build.$BINARY_TAG/lib/libDetSegmentation.so
                DEPENDS simulateECalForReconstruction
-<<<<<<< HEAD
-               FRAMEWORK options/runEcalReconstruction.py)
-=======
                FRAMEWORK tests/options/runEcalReconstruction.py)
 
 gaudi_add_test(runEcalReconstructionCheckNumClusters
                ENVIRONMENT PYTHONPATH+=$ENV{PODIO}/python
                WORKING_DIRECTORY ${PROJECT_SOURCE_DIR}
                COMMAND python Reconstruction/RecCalorimeter/tests/scripts/ecalRecoCheckNumClusters.py
-               DEPENDS runEcalReconstruction)
->>>>>>> ee2ec569
+               DEPENDS runEcalReconstruction)