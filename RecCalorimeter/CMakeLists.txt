################################################################################
# Package: RecCalorimeter
################################################################################
gaudi_subdir(RecCalorimeter v1r0)

# this declaration will not be needed in the future
gaudi_depends_on_subdirs(GaudiAlg FWCore Detector/DetInterface Detector/DetSegmentation Detector/DetCommon Reconstruction/RecInterface)

find_package(FastJet)
find_package(ROOT COMPONENTS Physics)
find_package(FCCEDM)
find_package(PODIO)
find_package(HepMC)
find_package(DD4hep COMPONENTS DDSegmentation)
find_package(Geant4)

gaudi_add_module(RecCalorimeterPlugins
                 src/components/*.cpp
                 INCLUDE_DIRS FastJet ROOT FWCore HepMC FCCEDM PODIO DD4hep DetInterface DetSegmentation Geant4 DetCommon RecInterface RecCalorimeter
                 LINK_LIBRARIES Fastjet ROOT GaudiAlgLib FCCEDM PODIO HepMC DD4hep DetSegmentation Geant4 DetCommon ${DD4hep_COMPONENT_LIBRARIES})

include(CTest)
gaudi_add_test(genJetClustering
               WORKING_DIRECTORY ${PROJECT_SOURCE_DIR}
               FRAMEWORK tests/options/genJetClustering.py)

gaudi_add_test(simulateECalSimple
               WORKING_DIRECTORY ${PROJECT_SOURCE_DIR}
               FRAMEWORK tests/options/geant_fullsim_ecalSimple_singleparticles.py)

gaudi_add_test(EcalReconstructionNoiseFromFile
               WORKING_DIRECTORY ${PROJECT_SOURCE_DIR}
               DEPENDS simulateECalSimple
               FRAMEWORK tests/options/runEcalSimple_ReconstructionSW_noiseFromFile.py
               PASSREGEX "Number of segmentation cells in \\(phi,eta\\): \\[629, 331, 0\\]" )

gaudi_add_test(EcalReconstructionCheckNumClusters
               ENVIRONMENT PYTHONPATH+=$ENV{PODIO}/python
               WORKING_DIRECTORY ${PROJECT_SOURCE_DIR}
               COMMAND python Reconstruction/RecCalorimeter/tests/scripts/ecalRecoCheckNumClusters.py
               DEPENDS EcalReconstructionNoiseFromFile)

gaudi_add_test(simulateHCal
               WORKING_DIRECTORY ${PROJECT_SOURCE_DIR}
               FRAMEWORK tests/options/geant_fullsim_hcal_singleparticles.py)

gaudi_add_test(HcalDigitisationWithoutNoise
               WORKING_DIRECTORY ${PROJECT_SOURCE_DIR}
               DEPENDS simulateHCal
               FRAMEWORK tests/options/runHcalDigitisationWithoutNoise.py)

gaudi_add_test(HcalDigitisationFlatNoise
               WORKING_DIRECTORY ${PROJECT_SOURCE_DIR}
               DEPENDS simulateHCal
               FRAMEWORK tests/options/runHcalDigitisationFlatNoise.py)
gaudi_add_test(simulateFullCaloSystem
               WORKING_DIRECTORY ${PROJECT_SOURCE_DIR}
               FRAMEWORK tests/options/runFullCaloSystem_SimAndDigitisation.py)

gaudi_add_test(reconstructionFullCaloSystem
<<<<<<< HEAD
	       WORKING_DIRECTORY ${PROJECT_SOURCE_DIR}
	       DEPENDS simulateFullCaloSystem
	       FRAMEWORK tests/options/runFullCaloSystem_ReconstructionSW_noNoise.py)

gaudi_add_test(reconstructionTopoClusters
	       WORKING_DIRECTORY ${PROJECT_SOURCE_DIR}
	       DEPENDS simulateFullCaloSystem
	       FRAMEWORK tests/options/runBarrelCaloSystem_ReconstructionTopoClusters_noNoise.py)
=======
                WORKING_DIRECTORY ${PROJECT_SOURCE_DIR}
                DEPENDS simulateFullCaloSystem
                FRAMEWORK tests/options/runFullCaloSystem_ReconstructionSW_noNoise.py)

gaudi_add_test(reconstructionFullCaloSystemWithNoise
                WORKING_DIRECTORY ${PROJECT_SOURCE_DIR}
                DEPENDS simulateFullCaloSystem
                FRAMEWORK tests/options/runFullCaloSystem_ReconstructionSW_noiseFromFile.py
                PASSREGEX "Number of segmentation cells in \\(phi,eta\\): \\[704, 335, 0\\]")
>>>>>>> b41f9a72
<|MERGE_RESOLUTION|>--- conflicted
+++ resolved
@@ -58,16 +58,6 @@
                FRAMEWORK tests/options/runFullCaloSystem_SimAndDigitisation.py)
 
 gaudi_add_test(reconstructionFullCaloSystem
-<<<<<<< HEAD
-	       WORKING_DIRECTORY ${PROJECT_SOURCE_DIR}
-	       DEPENDS simulateFullCaloSystem
-	       FRAMEWORK tests/options/runFullCaloSystem_ReconstructionSW_noNoise.py)
-
-gaudi_add_test(reconstructionTopoClusters
-	       WORKING_DIRECTORY ${PROJECT_SOURCE_DIR}
-	       DEPENDS simulateFullCaloSystem
-	       FRAMEWORK tests/options/runBarrelCaloSystem_ReconstructionTopoClusters_noNoise.py)
-=======
                 WORKING_DIRECTORY ${PROJECT_SOURCE_DIR}
                 DEPENDS simulateFullCaloSystem
                 FRAMEWORK tests/options/runFullCaloSystem_ReconstructionSW_noNoise.py)
@@ -76,5 +66,4 @@
                 WORKING_DIRECTORY ${PROJECT_SOURCE_DIR}
                 DEPENDS simulateFullCaloSystem
                 FRAMEWORK tests/options/runFullCaloSystem_ReconstructionSW_noiseFromFile.py
-                PASSREGEX "Number of segmentation cells in \\(phi,eta\\): \\[704, 335, 0\\]")
->>>>>>> b41f9a72
+                PASSREGEX "Number of segmentation cells in \\(phi,eta\\): \\[704, 335, 0\\]")