--- conflicted
+++ resolved
@@ -24,19 +24,10 @@
  *  Flow of the program:
  *  1/ Merge Geant4 energy deposits with same cellID
  *  2/ Calibrate to electromagnetic scale (if calibration switched on)
-<<<<<<< HEAD
- *  3/ Prepare random noise hits for each cell (if noise switched on)
- *  4/ Merge signal with noise hits (if noise switched on)
- *  5/ Filter cell energy and accept only cells with energy above threshold (if noise + filtering switched on)
- *
- *  Tools caled:
- *    - MergeCaloHitsTool
-=======
  *  3/ Add random noise to each cell (if noise switched on)
  *  4/ Filter cells and remove those with energy below threshold (if noise + filtering switched on)
  *
  *  Tools called:
->>>>>>> 2255bb57
  *    - CalibrateCaloHitsTool
  *    - NoiseCaloCellsTool
  *
@@ -46,12 +37,9 @@
  *
  */
 
-<<<<<<< HEAD
 class CreateCaloCells : public GaudiAlgorithm
 {
-=======
-class CreateCaloCells : public GaudiAlgorithm {
->>>>>>> 2255bb57
+
 public:
   CreateCaloCells(const std::string& name, ISvcLocator* svcLoc);
 
@@ -84,7 +72,6 @@
   /// Name of active volumes (material name)
   Gaudi::Property<std::string> m_activeVolumeName{this, "activeVolumeName", "_sensitive", "Name of the active volumes (material name)"};
   /// Name of active layers for sampling calorimeter
-<<<<<<< HEAD
   Gaudi::Property<std::string> m_activeFieldName{this, "activeFieldName", "active_layer", "Name of active layers for sampling calorimeter"};
   /// Name of the bit-fields (in the readout) that contain the volume to segment
   Gaudi::Property<std::vector<std::string>> m_fieldNames{this, "fieldNames", {},
@@ -93,12 +80,6 @@
   Gaudi::Property<std::vector<int>> m_fieldValues{this, "fieldValues", {},
                                  "Value of the field that identifies the volume to be segmented (e.g. ID of the ECal)"};
 
-=======
-  std::string m_activeFieldName;
-  /// Name of the fields describing the segmented volume
-  std::vector<std::string> m_fieldNames;
-  /// Values of the fields describing the segmented volume
-  std::vector<int> m_fieldValues;
   /** Temporary: for use with MergeLayer tool
    * MergeLayer is going to be replaced by RedoSegmentation once we can define segmentation with variable cell (layer)
    * size.
@@ -107,7 +88,7 @@
   unsigned int m_activeVolumesNumber;
   /// Use only volume ID? If false, using PhiEtaSegmentation
   bool m_useVolumeIdOnly;
->>>>>>> 2255bb57
+
   /// Pointer to the geometry service
   SmartIF<IGeoSvc> m_geoSvc;
   /// Map of cell IDs (corresponding to DD4hep IDs) and energy
