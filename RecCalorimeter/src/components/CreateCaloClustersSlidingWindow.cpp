#include "CreateCaloClustersSlidingWindow.h"

// Gaudi
#include "GaudiKernel/PhysicalConstants.h"

// datamodel
#include "datamodel/CaloClusterCollection.h"

DECLARE_ALGORITHM_FACTORY(CreateCaloClustersSlidingWindow)

CreateCaloClustersSlidingWindow::CreateCaloClustersSlidingWindow(const std::string& name, ISvcLocator* svcLoc)
<<<<<<< HEAD
: GaudiAlgorithm(name, svcLoc) {
  declareOutput("clusters", m_clusters, "calo/clusters");
  declareProperty("towerTool", m_towerTool);
  declarePrivateTool(m_towerTool, "SingleCaloTowerTool");
  declareProperty("nEtaWindow", m_nEtaWindow = 5);
  declareProperty("nPhiWindow", m_nPhiWindow = 15);
  declareProperty("nEtaPosition", m_nEtaPosition = 3);
  declareProperty("nPhiPosition", m_nPhiPosition = 3);
  declareProperty("nEtaDuplicates", m_nEtaDuplicates = 2);
  declareProperty("nPhiDuplicates", m_nPhiDuplicates = 2);
  declareProperty("nEtaFinal", m_nEtaFinal = 5);
  declareProperty("nPhiFinal", m_nPhiFinal = 15);
  declareProperty("energyThreshold", m_energyThreshold = 3);
  declareProperty("positionWindFraction", m_positionWindFraction = 0.0);
=======
    : GaudiAlgorithm(name, svcLoc) {
  declareProperty("clusters", m_clusters, "Handle for calo clusters (output collection)");
  declareProperty("towerTool", m_towerTool, "Handle for the tower building tool");
>>>>>>> 9b5b1a11
}

StatusCode CreateCaloClustersSlidingWindow::initialize() {
  if (GaudiAlgorithm::initialize().isFailure()) {
    return StatusCode::FAILURE;
  }
  if (!m_towerTool.retrieve()) {
    error() << "Unable to retrieve the tower building tool." << endmsg;
    return StatusCode::FAILURE;
  }
  // Get number of calorimeter towers
  auto towerMapSize = m_towerTool->towersNumber();
  m_nEtaTower = towerMapSize.eta;
  m_nPhiTower = towerMapSize.phi;
  debug() << "Number of calorimeter towers (eta x phi) : " << m_nEtaTower << " x " << m_nPhiTower << endmsg;
  // make sure that the tower size in eta is larger than the seeding sliding window
  //TODO: we want to do it probably the other way round .....
  if(m_nEtaTower < m_nEtaWindow) {
    debug() << "Window size in eta too small!!! Window " << m_nEtaWindow << " # of eta towers " << m_nEtaTower << endmsg;
    m_nEtaTower = m_nEtaWindow;
  }
  info() << "CreateCaloClustersSlidingWindow initialized" << endmsg;
  return StatusCode::SUCCESS;
}

StatusCode CreateCaloClustersSlidingWindow::execute() {
  // 1. Create calorimeter towers (calorimeter grid in eta phi, all layers merged)
<<<<<<< HEAD
=======
  if (!m_recalculateEtaTowers) {  // make sure the number of cells is defined
    m_nEtaTower = m_towerTool->etaTowersNumber();
    // make sure that the tower size in eta is larger than the seeding sliding window
    if (m_nEtaTower < m_nEtaWindow) {
      m_nEtaTower = m_nEtaWindow;
    }
    debug() << "Recalculated number of calorimeter towers (eta x phi) : " << m_nEtaTower << " x " << m_nPhiTower
            << endmsg;
  }
>>>>>>> 9b5b1a11
  m_towers.assign(m_nEtaTower, std::vector<float>(m_nPhiTower, 0));
  if (m_towerTool->buildTowers(m_towers) == 0) {
    debug() << "Empty cell collection." << endmsg;
    return StatusCode::SUCCESS;
  }
  // 2. Find local maxima with sliding window, build preclusters, calculate their barycentre position
  // calculate the sum of first m_nEtaWindow bins in eta, for each phi tower
  std::vector<float> sumOverEta(m_nPhiTower, 0);
  for (int iEta = 0; iEta < m_nEtaWindow; iEta++) {
    std::transform(sumOverEta.begin(), sumOverEta.end(), m_towers[iEta].begin(), sumOverEta.begin(),
                   std::plus<float>());
  }

  // preclusters with phi, eta weighted position and transverse energy
  std::vector<cluster> m_preClusters;
  int halfEtaPos = floor(m_nEtaPosition / 2.);
  int halfPhiPos = floor(m_nPhiPosition / 2.);
  float posEta = 0;
  float posPhi = 0;
  float sumEnergyPos = 0;

  // final cluster window
  int halfEtaFin = floor(m_nEtaFinal / 2.);
  int halfPhiFin = floor(m_nPhiFinal / 2.);
  double sumEnergyFin = 0.;
  int idEtaFin = 0;
  int idPhiFin = 0;

  // loop over all Eta slices starting at the half of the first window
  int halfEtaWin = floor(m_nEtaWindow / 2.);
  int halfPhiWin = floor(m_nPhiWindow / 2.);
  float sumWindow = 0;
  float sumPhiSlicePrevEtaWin = 0;
  float sumPhiSliceNextEtaWin = 0;
  float sumFirstPhiSlice = 0;
  float sumLastPhiSlice = 0;
  bool toRemove = false;
  // one slice in eta = window, now only sum over window elements in phi
  for (int iEta = halfEtaWin; iEta < m_nEtaTower - halfEtaWin; iEta++) {
    // sum the first window in phi
    for (int iPhiWindow = -halfPhiWin; iPhiWindow <= halfPhiWin; iPhiWindow++) {
      sumWindow += sumOverEta[phiNeighbour(iPhiWindow)];
    }
    // loop over all the phi slices
    for (int iPhi = 0; iPhi < m_nPhiTower; iPhi++) {
      // if energy is above threshold, it may be a precluster
      if (sumWindow > m_energyThreshold) {
        // test local maximum in phi
        // check closest neighbour on the right
        if (sumOverEta[phiNeighbour(iPhi - halfPhiWin)] < sumOverEta[phiNeighbour(iPhi + halfPhiWin + 1)]) {
          toRemove = true;
        }
        // check closest neighbour on the left
        if (sumOverEta[phiNeighbour(iPhi + halfPhiWin)] < sumOverEta[phiNeighbour(iPhi - halfPhiWin - 1)]) {
          toRemove = true;
        }
        // test local maximum in eta
        // check closest neighbour on the right (if it is not the first window)
        if (iEta > halfEtaWin) {
          for (int iPhiWindowLocalCheck = iPhi - halfPhiWin; iPhiWindowLocalCheck <= iPhi + halfPhiWin;
               iPhiWindowLocalCheck++) {
            sumPhiSlicePrevEtaWin += m_towers[iEta - halfEtaWin - 1][phiNeighbour(iPhiWindowLocalCheck)];
            sumLastPhiSlice += m_towers[iEta + halfEtaWin][phiNeighbour(iPhiWindowLocalCheck)];
          }
          if (sumPhiSlicePrevEtaWin > sumLastPhiSlice) {
            toRemove = true;
          }
        }
        // check closest neighbour on the left (if it is not the last window)
        if (iEta < m_nEtaTower - halfEtaWin - 1) {
          for (int iPhiWindowLocalCheck = iPhi - halfPhiWin; iPhiWindowLocalCheck <= iPhi + halfPhiWin;
               iPhiWindowLocalCheck++) {
            sumPhiSliceNextEtaWin += m_towers[iEta + halfEtaWin + 1][phiNeighbour(iPhiWindowLocalCheck)];
            sumFirstPhiSlice += m_towers[iEta - halfEtaWin][phiNeighbour(iPhiWindowLocalCheck)];
          }
          if (sumPhiSliceNextEtaWin > sumFirstPhiSlice) {
            toRemove = true;
          }
        }
        sumFirstPhiSlice = 0;
        sumLastPhiSlice = 0;
        sumPhiSlicePrevEtaWin = 0;
        sumPhiSliceNextEtaWin = 0;
        // Build precluster
        if (!toRemove) {
          // Calculate barycentre position (usually smaller window used to reduce noise influence)
	  posEta = 0;
	  posPhi = 0;
	  sumEnergyPos = 0;
	  //weighted mean for position in eta and phi (weights must be non-negative!)
          for (int ipEta = iEta - halfEtaPos; ipEta <= iEta + halfEtaPos; ipEta++) {
            for (int ipPhi = iPhi - halfPhiPos; ipPhi <= iPhi + halfPhiPos; ipPhi++) {
              posEta += m_towerTool->eta(ipEta) * m_towers[ipEta][phiNeighbour(ipPhi)];
<<<<<<< HEAD
              posPhi += m_towerTool->phi(ipPhi) * m_towers[ipEta][phiNeighbour(ipPhi)];
=======
              posPhi += m_towerTool->phi(phiNeighbour(ipPhi)) * m_towers[ipEta][phiNeighbour(ipPhi)];
>>>>>>> 9b5b1a11
              sumEnergyPos += m_towers[ipEta][phiNeighbour(ipPhi)];
            }
          }
	  
          if (sumEnergyPos > m_positionWindFraction*m_energyThreshold) {
            posEta /= sumEnergyPos;
            posPhi /= sumEnergyPos;
<<<<<<< HEAD
	  }
	  else {
	    debug() << "Small ene fraction for position calculation " <<  m_towerTool->eta(iEta) << " " << m_towerTool->phi(iPhi) << " " << posEta << " " << posPhi << " " << sumEnergyPos << endmsg;
	    posEta = m_towerTool->eta(iEta);
	    posPhi = m_towerTool->phi(iPhi);
	  }
	  if (posPhi<-M_PI) {
	    posPhi += M_PI;
	  }
	  else if (posPhi>M_PI) {
	    posPhi -= M_PI;
	  }
	  // Calculate final cluster energy 
	  sumEnergyFin = 0;
          // Final cluster position         
	  idEtaFin = m_towerTool->idEta(posEta);
	  idPhiFin = m_towerTool->idPhi(posPhi);
	  // Recalculating the energy within the final cluster size
	  for (int ipEta = idEtaFin - halfEtaFin; ipEta <= idEtaFin + halfEtaFin; ipEta++) {
	    for (int ipPhi = idPhiFin - halfPhiFin; ipPhi <= idPhiFin + halfPhiFin; ipPhi++) {
	      if (ipEta >= 0 && ipEta < m_nEtaTower) { // check if we are not outside of map in eta
		sumEnergyFin += m_towers[ipEta][phiNeighbour(ipPhi)];
	      }
	    }
	  }
	  // check if changing the barycentre did not decrease energy below threshold
	  if (sumEnergyFin > m_energyThreshold) {
	    cluster newPreCluster;
	    newPreCluster.eta = posEta;
	    newPreCluster.phi = posPhi;
	    newPreCluster.transEnergy = sumEnergyFin;
	    m_preClusters.push_back(newPreCluster);
	  }	
	}
=======
            // Calculate final cluster energy
            sumEnergyFin = 0;
            idEtaFin = m_towerTool->idEta(posEta);
            idPhiFin = m_towerTool->idPhi(posPhi);
            // Recalculating the energy within the final cluster size
            for (int ipEta = idEtaFin - halfEtaFin; ipEta <= idEtaFin + halfEtaFin; ipEta++) {
              for (int ipPhi = idPhiFin - halfPhiFin; ipPhi <= idPhiFin + halfPhiFin; ipPhi++) {
                if (ipEta >= 0 && ipEta < m_nEtaTower) {  // check if we are not outside of map in eta
                  sumEnergyFin += m_towers[ipEta][phiNeighbour(ipPhi)];
                }
              }
            }
            // check if changing the barycentre did not decrease energy below threshold
            if (sumEnergyFin > m_energyThreshold) {
              cluster newPreCluster;
              newPreCluster.eta = posEta;
              newPreCluster.phi = posPhi;
              newPreCluster.transEnergy = sumEnergyFin;
              m_preClusters.push_back(newPreCluster);
            }
          }
          posEta = 0;
          posPhi = 0;
          sumEnergyPos = 0;
        }
>>>>>>> 9b5b1a11
      }
      toRemove = false;
      // finish processing that window in phi, shift window to the next phi tower
      // substract first phi tower in current window
      sumWindow -= sumOverEta[phiNeighbour(iPhi - halfPhiWin)];
      // add next phi tower to the window
      sumWindow += sumOverEta[phiNeighbour(iPhi + halfPhiWin + 1)];
    }
    sumWindow = 0;
    // finish processing that slice, shift window to next eta tower
    if (iEta < m_nEtaTower - halfEtaWin - 1) {
      // substract first eta slice in current window
      std::transform(sumOverEta.begin(), sumOverEta.end(), m_towers[iEta - halfEtaWin].begin(), sumOverEta.begin(),
                     std::minus<float>());
      // add next eta slice to the window
      std::transform(sumOverEta.begin(), sumOverEta.end(), m_towers[iEta + halfEtaWin + 1].begin(), sumOverEta.begin(),
                     std::plus<float>());
    }
  }

  debug() << "Pre-clusters size before duplicates removal: " << m_preClusters.size() << endmsg;

  // 4. Sort the preclusters according to the transverse energy (descending)
  std::sort(m_preClusters.begin(), m_preClusters.end(),
            [](cluster clu1, cluster clu2) { return clu1.transEnergy > clu2.transEnergy; });

  // 5. Remove duplicates
  for (auto it1 = m_preClusters.begin(); it1 != m_preClusters.end(); it1++) {
    // loop over all clusters with energy lower than it1 (sorting), erase if too close
    for (auto it2 = it1 + 1; it2 != m_preClusters.end();) {
      if ((abs(m_towerTool->idEta((*it1).eta) - m_towerTool->idEta((*it2).eta)) < m_nEtaDuplicates) &&
          ((abs(m_towerTool->idPhi((*it1).phi) - m_towerTool->idPhi((*it2).phi)) < m_nPhiDuplicates) ||
           (abs(m_towerTool->idPhi((*it1).phi) - m_towerTool->idPhi((*it2).phi)) > m_nPhiTower - m_nPhiDuplicates))) {
        m_preClusters.erase(it2);
      } else {
        it2++;
      }
    }
  }
  debug() << "Pre-clusters size after duplicates removal: " << m_preClusters.size() << endmsg;

  // 6. Create final clusters
  // currently only role of r is to calculate x,y,z position
  double radius = m_towerTool->radiusForPosition();
  auto edmClusters = m_clusters.createAndPut();
  for (const auto clu : m_preClusters) {
    auto edmCluster = edmClusters->create();
    auto& edmClusterCore = edmCluster.core();
    edmClusterCore.position.x = radius * cos(clu.phi);
    edmClusterCore.position.y = radius * sin(clu.phi);
    edmClusterCore.position.z = radius * sinh(clu.eta);
    edmClusterCore.energy = clu.transEnergy * cosh(clu.eta);
    debug() << "Cluster eta: " << clu.eta << " phi: " << clu.phi << " x: " << edmClusterCore.position.x << " y: "
            << edmClusterCore.position.y << " z: " << edmClusterCore.position.z << " energy: " << edmClusterCore.energy
            << endmsg;
<<<<<<< HEAD
=======
    if (m_saveCells) {
      // fins cells that belong to the cluster
      m_towerTool->matchCells(clu.eta, clu.phi, halfEtaWin, halfPhiWin, edmCluster);
    }
>>>>>>> 9b5b1a11
  }
  return StatusCode::SUCCESS;
}

StatusCode CreateCaloClustersSlidingWindow::finalize() { return GaudiAlgorithm::finalize(); }

unsigned int CreateCaloClustersSlidingWindow::phiNeighbour(int aIPhi) const {
  if (aIPhi < 0) {
    return m_nPhiTower + aIPhi;
  } else if (aIPhi >= m_nPhiTower) {
    return aIPhi % m_nPhiTower;
  }
  return aIPhi;
}<|MERGE_RESOLUTION|>--- conflicted
+++ resolved
@@ -9,26 +9,9 @@
 DECLARE_ALGORITHM_FACTORY(CreateCaloClustersSlidingWindow)
 
 CreateCaloClustersSlidingWindow::CreateCaloClustersSlidingWindow(const std::string& name, ISvcLocator* svcLoc)
-<<<<<<< HEAD
-: GaudiAlgorithm(name, svcLoc) {
-  declareOutput("clusters", m_clusters, "calo/clusters");
-  declareProperty("towerTool", m_towerTool);
-  declarePrivateTool(m_towerTool, "SingleCaloTowerTool");
-  declareProperty("nEtaWindow", m_nEtaWindow = 5);
-  declareProperty("nPhiWindow", m_nPhiWindow = 15);
-  declareProperty("nEtaPosition", m_nEtaPosition = 3);
-  declareProperty("nPhiPosition", m_nPhiPosition = 3);
-  declareProperty("nEtaDuplicates", m_nEtaDuplicates = 2);
-  declareProperty("nPhiDuplicates", m_nPhiDuplicates = 2);
-  declareProperty("nEtaFinal", m_nEtaFinal = 5);
-  declareProperty("nPhiFinal", m_nPhiFinal = 15);
-  declareProperty("energyThreshold", m_energyThreshold = 3);
-  declareProperty("positionWindFraction", m_positionWindFraction = 0.0);
-=======
     : GaudiAlgorithm(name, svcLoc) {
   declareProperty("clusters", m_clusters, "Handle for calo clusters (output collection)");
   declareProperty("towerTool", m_towerTool, "Handle for the tower building tool");
->>>>>>> 9b5b1a11
 }
 
 StatusCode CreateCaloClustersSlidingWindow::initialize() {
@@ -56,18 +39,6 @@
 
 StatusCode CreateCaloClustersSlidingWindow::execute() {
   // 1. Create calorimeter towers (calorimeter grid in eta phi, all layers merged)
-<<<<<<< HEAD
-=======
-  if (!m_recalculateEtaTowers) {  // make sure the number of cells is defined
-    m_nEtaTower = m_towerTool->etaTowersNumber();
-    // make sure that the tower size in eta is larger than the seeding sliding window
-    if (m_nEtaTower < m_nEtaWindow) {
-      m_nEtaTower = m_nEtaWindow;
-    }
-    debug() << "Recalculated number of calorimeter towers (eta x phi) : " << m_nEtaTower << " x " << m_nPhiTower
-            << endmsg;
-  }
->>>>>>> 9b5b1a11
   m_towers.assign(m_nEtaTower, std::vector<float>(m_nPhiTower, 0));
   if (m_towerTool->buildTowers(m_towers) == 0) {
     debug() << "Empty cell collection." << endmsg;
@@ -161,19 +132,13 @@
           for (int ipEta = iEta - halfEtaPos; ipEta <= iEta + halfEtaPos; ipEta++) {
             for (int ipPhi = iPhi - halfPhiPos; ipPhi <= iPhi + halfPhiPos; ipPhi++) {
               posEta += m_towerTool->eta(ipEta) * m_towers[ipEta][phiNeighbour(ipPhi)];
-<<<<<<< HEAD
               posPhi += m_towerTool->phi(ipPhi) * m_towers[ipEta][phiNeighbour(ipPhi)];
-=======
-              posPhi += m_towerTool->phi(phiNeighbour(ipPhi)) * m_towers[ipEta][phiNeighbour(ipPhi)];
->>>>>>> 9b5b1a11
               sumEnergyPos += m_towers[ipEta][phiNeighbour(ipPhi)];
             }
           }
-	  
           if (sumEnergyPos > m_positionWindFraction*m_energyThreshold) {
             posEta /= sumEnergyPos;
             posPhi /= sumEnergyPos;
-<<<<<<< HEAD
 	  }
 	  else {
 	    debug() << "Small ene fraction for position calculation " <<  m_towerTool->eta(iEta) << " " << m_towerTool->phi(iPhi) << " " << posEta << " " << posPhi << " " << sumEnergyPos << endmsg;
@@ -208,33 +173,6 @@
 	    m_preClusters.push_back(newPreCluster);
 	  }	
 	}
-=======
-            // Calculate final cluster energy
-            sumEnergyFin = 0;
-            idEtaFin = m_towerTool->idEta(posEta);
-            idPhiFin = m_towerTool->idPhi(posPhi);
-            // Recalculating the energy within the final cluster size
-            for (int ipEta = idEtaFin - halfEtaFin; ipEta <= idEtaFin + halfEtaFin; ipEta++) {
-              for (int ipPhi = idPhiFin - halfPhiFin; ipPhi <= idPhiFin + halfPhiFin; ipPhi++) {
-                if (ipEta >= 0 && ipEta < m_nEtaTower) {  // check if we are not outside of map in eta
-                  sumEnergyFin += m_towers[ipEta][phiNeighbour(ipPhi)];
-                }
-              }
-            }
-            // check if changing the barycentre did not decrease energy below threshold
-            if (sumEnergyFin > m_energyThreshold) {
-              cluster newPreCluster;
-              newPreCluster.eta = posEta;
-              newPreCluster.phi = posPhi;
-              newPreCluster.transEnergy = sumEnergyFin;
-              m_preClusters.push_back(newPreCluster);
-            }
-          }
-          posEta = 0;
-          posPhi = 0;
-          sumEnergyPos = 0;
-        }
->>>>>>> 9b5b1a11
       }
       toRemove = false;
       // finish processing that window in phi, shift window to the next phi tower
@@ -290,13 +228,6 @@
     debug() << "Cluster eta: " << clu.eta << " phi: " << clu.phi << " x: " << edmClusterCore.position.x << " y: "
             << edmClusterCore.position.y << " z: " << edmClusterCore.position.z << " energy: " << edmClusterCore.energy
             << endmsg;
-<<<<<<< HEAD
-=======
-    if (m_saveCells) {
-      // fins cells that belong to the cluster
-      m_towerTool->matchCells(clu.eta, clu.phi, halfEtaWin, halfPhiWin, edmCluster);
-    }
->>>>>>> 9b5b1a11
   }
   return StatusCode::SUCCESS;
 }
