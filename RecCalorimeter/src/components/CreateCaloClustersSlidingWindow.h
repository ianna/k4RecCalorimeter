#ifndef RECCALORIMETER_CREATECALOCLUSTERSSLIDINGWINDOW_H
#define RECCALORIMETER_CREATECALOCLUSTERSSLIDINGWINDOW_H

// GAUDI
#include "GaudiAlg/GaudiAlgorithm.h"

// FCCSW
#include "FWCore/DataHandle.h"
#include "DetSegmentation/GridPhiEta.h"
class IGeoSvc;

// datamodel
#include "datamodel/CaloHit.h"
namespace fcc {
class CaloHitCollection;
class CaloClusterCollection;
}

// DD4hep
#include "DD4hep/Readout.h"
namespace DD4hep {
namespace DDSegmentation {
class Segmentation;
}
}

// Cluster
struct cluster {
  float transEnergy;
  float eta;
  float phi;
};

/** @class CreateCaloClustersSlidingWindow
 *
 *  Algorithm for creating calorimeter clusters from cells.
 *
 *  Reconstruction is performed for the calorimeter with readout '\b readoutName' and volume ID retrieved using '\b
 *fieldNames' and '\b fieldValues'.
 *
 *  Sliding window algorithm:
 *  1. Create calorimeter towers.
 *     A tower contains all cells within certain eta and phi (tower size: '\b deltaEtaTower', '\b deltaPhiTower').
 *     Distance in r plays no role in this algorithm.
 *     TODO: Currently there is no support of cell splitting, so each cell should be completely inside the tower
 *     and that can be achieved using `GridEtaPhi` segmentation.
 *  2. Find local maxima.
 *     Local maxima are found using the sliding window of a fixed size in phi x eta ('\b nEtaWindow' '\b nPhiWindow' in
 *units of tower size).
 *     If a local max is found and its energy is above threshold ('\b energyThreshold'), it is added to the preclusters
 *list.
 *     Each precluster contains the barycentre position and the transverse energy.
 *     Position is recalculated using the window size in eta x phi ('\b nEtaPosition', '\b nPhiPosition')
 *     that may be smaller than the sliding window to reduce the noise influence. Both windows are centred at the same
 *tower.
 *     The energy of the precluster is the energy calculated using the sliding window.
 *  3. Remove duplicates.
 *     If two pre-clusters are found next to each other (within window '\b nEtaDuplicates', '\b nPhiDuplicates'), the
 *pre-cluster with lower energy is removed.
 *     TODO: Currently there is no support on energy sharing between clusters, so if duplicate window is smaller than
 *sliding window, some towers may be taken twice (nstead of the weighted energy).
 *  4. Build clusters.
 *     Clusters are created using the window of a fixed size in phi x eta ('\b nEtaFinal' '\b nPhiFinal' in units of
 *tower size) around the barycentre position.
 *     Position is calculated from the barycentre position and the inner radius of the detector.
 *     For each cluster the cell collection is searched and all those inside the cluster are attached.
 *
 *  Note: Sliding window performs well for electrons/gamma reconstruction. Topological clusters should be better for
 *jets.
 *
 *  @author Jana Faltova
 *  @author Anna Zaborowska
 */

class CreateCaloClustersSlidingWindow : public GaudiAlgorithm {
public:
  CreateCaloClustersSlidingWindow(const std::string& name, ISvcLocator* svcLoc);
  /**  Initialize.
   *   @return status code
   */
  StatusCode initialize();
  /**  Execute.
   *   Perform the sliding window algorithm and build clusters.
   *   @return status code
   */
  StatusCode execute();
  /**  Finalize.
   *   @return status code
   */
  StatusCode finalize();

private:
  /**  Prepare calorimeter towers.
   *  Create empty towers for the calorimeter.
   */
  void prepareTowers();
  /**  Build calorimeter towers.
   *  Tower is segmented in eta and phi, with the energy from all layers (no r segmentation).
   *  Cuurently the cells need to be included only in one tower.
   *  TODO: split cell energy into more towers if cell size is larger than the tower
   */
  void buildTowers();
  /**  Get the tower IDs in eta.
   *   @param[in] aEta Position of the calorimeter cell in eta
   *   @return ID (eta) of a tower
   */
  int idEta(float aEta) const;
  /**  Get the tower IDs in phi.
   *   @param[in] aPhi Position of the calorimeter cell in phi
   *   @return ID (phi) of a tower
   */
  int idPhi(float aPhi) const;
  /**  Get the eta position of the centre of the tower.
   *   @param[in] aIdEta ID (eta) of a tower
   *   @return Position of the centre of the tower
   */
  float eta(int aIdEta) const;
  /**  Get the phi position of the centre of the tower.
   *   @param[in] aIdPhi ID (phi) of a tower
   *   @return Position of the centre of the tower
   */
  float phi(int aIdPhi) const;
  /**  Correct way to access the neighbour of the phi tower, taking into account the full coverage in phi.
   *   Full coverage means that first tower in phi, with ID = 0 is a direct neighbour
   *   of the last tower in phi with ID = m_nPhiTower - 1).
   *   @param[in] aIPhi requested ID of a phi tower, may be < 0 or >= m_nPhiTower
   *   @return  ID of a tower - shifted and corrected (in [0, m_nPhiTower) range)
   */
  unsigned int phiNeighbour(int aIPhi) const;
  /// Pointer to the geometry service
  SmartIF<IGeoSvc> m_geoSvc;
  /// Handle for calo cells (input collection)
  DataHandle<fcc::CaloHitCollection> m_cells;
  /// Handle for calo clusters (output collection)
  DataHandle<fcc::CaloClusterCollection> m_clusters;
  /// PhiEta segmentation (owned by DD4hep)
  DD4hep::DDSegmentation::GridPhiEta* m_segmentation;
  // calorimeter towers
  std::vector<std::vector<float>> m_towers;
  /// Vector of pre-clusters
  std::vector<cluster> m_preClusters;
  /// Name of the detector readout
  Gaudi::Property<std::string> m_readoutName{this, "readoutName", "ECalHitsPhiEta"};
  /// Name of the fields describing the segmented calorimeter
  Gaudi::Property<std::vector<std::string>> m_fieldNames{this, "fieldNames", {}};
  /// Values of the fields describing the segmented calorimeter
  Gaudi::Property<std::vector<int>> m_fieldValues{this, "fieldValues", {}};
  /// Volume ID of the volume with cells to calculate
  uint64_t m_volumeId;
  /// Size of the tower in eta
  Gaudi::Property<float> m_deltaEtaTower{this, "deltaEtaTower", 0.01, "Size of the tower in eta"};
  /// Size of the tower in phi
  Gaudi::Property<float> m_deltaPhiTower{this, "deltaPhiTower", 0.01, "Size of the tower in phi"};
  /// number of towers in eta (calculated from m_deltaEtaTower and the eta size of the first layer)
  int m_nEtaTower;
  /// Number of towers in phi (calculated from m_deltaPhiTower)
  int m_nPhiTower;
  /// Size of the window in eta for pre-clusters (in units of tower size)
  Gaudi::Property<int> m_nEtaWindow{this, "nEtaWindow", 5};
  /// Size of the window in phi for pre-clusters (in units of tower size)
  Gaudi::Property<int> m_nPhiWindow{this, "nPhiWindow", 5};
  /// Size of the window in eta for cluster position calculation (in units of tower size)
  Gaudi::Property<int> m_nEtaPosition{this, "nEtaPosition", 3};
  /// Size of the window in phi for cluster position calculation (in units of tower size)
<<<<<<< HEAD
  Gaudi::Property<int> m_nPhiPosition{this, "nPhiPosition", 3};
 /// Size of the window in eta for the overlap removal (in units of tower size)
  Gaudi::Property<int> m_nEtaDuplicates{this, "nEtaDuplicates", 2};
  /// Size of the window in phi for the overlap removal (in units of tower size)
  Gaudi::Property<int> m_nPhiDuplicates{this, "nPhiDuplicates", 2};
  /// Energy threshold for cluster finding
  Gaudi::Property<float> m_energyThreshold{this, "energyThreshold", 3};
  /// Energy threshold in the window for the position calculation
  Gaudi::Property<float> m_energyPosThreshold{this, "energyPosThreshold", 0.00001};
=======
  int m_nPhiPosition;
  /// Size of the window in eta for the overlap removal (in units of tower size)
  int m_nEtaDuplicates;
  /// Size of the window in phi for the overlap removal (in units of tower size)
  int m_nPhiDuplicates;
  /// Size of the window in eta for the final cluster building (in units of tower size)
  int m_nEtaFinal;
  /// Size of the window in phi for the final cluster building (in units of tower size)
  int m_nPhiFinal;
  /// Energy threshold for cluster finding
  float m_energyThreshold;
>>>>>>> 2255bb57
  /// Flag if a check on local maxima in phi should be done (temporary, to test the algorithm)
  Gaudi::Property<bool> m_checkPhiLocalMax{this, "checkPhiLocalMax", true};
  /// Flag if a check on local maxima in eta should be done (temporary, to test the algorithm)
<<<<<<< HEAD
  Gaudi::Property<bool> m_checkEtaLocalMax{this, "checkEtaLocalMax", true};
=======
  bool m_checkEtaLocalMax;
  /// Flag if references to the cells should be saved
  bool m_saveCells;
>>>>>>> 2255bb57
};

#endif /* RECCALORIMETER_CREATECALOCLUSTERSSLIDINGWINDOW_H */<|MERGE_RESOLUTION|>--- conflicted
+++ resolved
@@ -162,7 +162,6 @@
   /// Size of the window in eta for cluster position calculation (in units of tower size)
   Gaudi::Property<int> m_nEtaPosition{this, "nEtaPosition", 3};
   /// Size of the window in phi for cluster position calculation (in units of tower size)
-<<<<<<< HEAD
   Gaudi::Property<int> m_nPhiPosition{this, "nPhiPosition", 3};
  /// Size of the window in eta for the overlap removal (in units of tower size)
   Gaudi::Property<int> m_nEtaDuplicates{this, "nEtaDuplicates", 2};
@@ -170,31 +169,16 @@
   Gaudi::Property<int> m_nPhiDuplicates{this, "nPhiDuplicates", 2};
   /// Energy threshold for cluster finding
   Gaudi::Property<float> m_energyThreshold{this, "energyThreshold", 3};
-  /// Energy threshold in the window for the position calculation
-  Gaudi::Property<float> m_energyPosThreshold{this, "energyPosThreshold", 0.00001};
-=======
-  int m_nPhiPosition;
-  /// Size of the window in eta for the overlap removal (in units of tower size)
-  int m_nEtaDuplicates;
-  /// Size of the window in phi for the overlap removal (in units of tower size)
-  int m_nPhiDuplicates;
   /// Size of the window in eta for the final cluster building (in units of tower size)
-  int m_nEtaFinal;
+  Gaudi::Property<int> m_nEtaFinal{this, "nEtaFinal", 5};
   /// Size of the window in phi for the final cluster building (in units of tower size)
-  int m_nPhiFinal;
-  /// Energy threshold for cluster finding
-  float m_energyThreshold;
->>>>>>> 2255bb57
+  Gaudi::Property<int> m_nPhiFinal{this, "nPhiFinal", 15};
   /// Flag if a check on local maxima in phi should be done (temporary, to test the algorithm)
   Gaudi::Property<bool> m_checkPhiLocalMax{this, "checkPhiLocalMax", true};
   /// Flag if a check on local maxima in eta should be done (temporary, to test the algorithm)
-<<<<<<< HEAD
   Gaudi::Property<bool> m_checkEtaLocalMax{this, "checkEtaLocalMax", true};
-=======
-  bool m_checkEtaLocalMax;
   /// Flag if references to the cells should be saved
-  bool m_saveCells;
->>>>>>> 2255bb57
+  Gaudi::Property<bool> m_saveCells{this, "saveCells", false};
 };
 
 #endif /* RECCALORIMETER_CREATECALOCLUSTERSSLIDINGWINDOW_H */