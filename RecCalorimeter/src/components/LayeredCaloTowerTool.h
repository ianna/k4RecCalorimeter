#ifndef RECCALORIMETER_LAYEREDCALOTOWERTOOL_H
#define RECCALORIMETER_LAYEREDCALOTOWERTOOL_H

// from Gaudi
#include "GaudiAlg/GaudiTool.h"

// FCCSW
#include "DetSegmentation/FCCSWGridPhiEta.h"
#include "FWCore/DataHandle.h"
#include "RecInterface/ITowerTool.h"
class IGeoSvc;

// datamodel
namespace fcc {
class CaloHitCollection;
}

namespace dd4hep {
namespace DDSegmentation {
class Segmentation;
}
}

/** @class LayeredCaloTowerTool
 * Reconstruction/RecCalorimeter/src/components/LayeredCaloTowerTool.h
 * LayeredCaloTowerTool.h
 *
 *  Tool building the calorimeter towers for the sliding window algorithm.
 *  Towers are built of cells in eta-phi, summed over all radial layers.
 *  A tower contains all cells within certain eta and phi (tower size: '\b
 * deltaEtaTower', '\b deltaPhiTower').
 *  Distance in r plays no role, however `\b radiusForPosition` needs to be
 *  defined (e.g. to inner radius of the detector) for the cluster position
 *  calculation. By default the radius is equal to 1.
 *
 *  This tool creates towers from a single cell collection (from one
 * calorimeter).
 *
 *  It will only consider cells within the defined layers of the calorimeter, if the layers are defined by 'layer'
 * bitfield. By default it uses 0 to 130th layer.
 *
 *  For more explanation please [see reconstruction documentation](@ref
 * md_reconstruction_doc_reccalorimeter).
 *
 *  @author Anna Zaborowska
 *  @author Jana Faltova
 */

class LayeredCaloTowerTool : public GaudiTool, virtual public ITowerTool {
public:
  LayeredCaloTowerTool(const std::string& type, const std::string& name, const IInterface* parent);
  virtual ~LayeredCaloTowerTool() = default;
  /**  Initialize.
   *   @return status code
   */
  virtual StatusCode initialize() final;
  /**  Finalize.
   *   @return status code
   */
  virtual StatusCode finalize() final;
  /**  Find number of calorimeter towers.
   *   Number of towers in phi is calculated from full azimuthal angle (2 pi)
   * and the size of tower in phi ('\b deltaPhiTower').
   *   Number of towers in eta is calculated from maximum detector eta ('\b
   * etaMax`) and the size of tower in eta ('\b deltaEtaTower').
   *   @return Struct containing number of towers in eta and phi.
   */
  virtual tower towersNumber() final;
  /**  Build calorimeter towers.
   *   Tower is segmented in eta and phi, with the energy from all layers
   *   (no segmentation).
   *   @param[out] aTowers Calorimeter towers.
   *   @return Size of the cell collection.
   */
  virtual uint buildTowers(std::vector<std::vector<float>>& aTowers) final;
  /**  Get the radius (in mm) for the position calculation.
   *   Reconstructed cluster has eta and phi position, without the radial
   * coordinate. The cluster in EDM contains
   * Cartesian position, so the radial position (e.g. the inner radius of the
   * calorimeter) needs to be specified. By default it is equal to 1.
   *   @return Radius
   */
  virtual float radiusForPosition() const final;
  /**  Get the tower IDs in eta.
   *   @param[in] aEta Position of the calorimeter cell in eta
   *   @return ID (eta) of a tower
   */
  virtual uint idEta(float aEta) const final;
  /**  Get the tower IDs in phi.
   *   Tower IDs are shifted so they start at 0 (middle of cell with ID=0 is
   * phi=0, phi is defined form -pi to pi). No
   * segmentation offset is taken into account.
   *   @param[in] aPhi Position of the calorimeter cell in phi
   *   @return ID (phi) of a tower
   */
  virtual uint idPhi(float aPhi) const final;
  /**  Get the eta position of the centre of the tower.
   *   Tower IDs are shifted so they start at 0 (middle of cell with ID=0 is
   * eta=0). No segmentation offset is taken into account.
   *   @param[in] aIdEta ID (eta) of a tower
   *   @return Position of the centre of the tower
   */
  virtual float eta(int aIdEta) const final;
  /**  Get the phi position of the centre of the tower.
   *   @param[in] aIdPhi ID (phi) of a tower
   *   @return Position of the centre of the tower
   */
  virtual float phi(int aIdPhi) const final;
  /**  Correct way to access the neighbour of the phi tower, taking into account
   * the full coverage in phi.
   *   Full coverage means that first tower in phi, with ID = 0 is a direct
   * neighbour of the last tower in phi with ID = m_nPhiTower - 1).
   *   @param[in] aIPhi requested ID of a phi tower,
   *   may be < 0 or >=m_nPhiTower
   *   @return  ID of a tower - shifted and corrected
   * (in [0, m_nPhiTower) range)
   */
  uint phiNeighbour(int aIPhi) const;
<<<<<<< HEAD
  std::shared_ptr<dd4hep::DDSegmentation::BitField64> m_decoder;
  /**  Find cells belonging to a cluster.
   *   @param[in] aEta Position of the middle tower of a cluster in eta
   *   @param[in] aPhi Position of the middle tower of a cluster in phi
   *   @param[in] aHalfEtaFinal Half size of cluster in eta (in units of tower size). Cluster size is 2*aHalfEtaFinal+1
   *   @param[in] aHalfPhiFinal Half size of cluster in phi (in units of tower size). Cluster size is 2*aHalfPhiFinal+1
   *   @param[out] aEdmCluster Cluster where cells are attached to
   */
  virtual void attachCells(float aEta, float aPhi, uint aHalfEtaFinal, uint aHalfPhiFinal,
                           fcc::CaloCluster& aEdmCluster) final;
=======
  std::shared_ptr<dd4hep::DDSegmentation::BitFieldCoder> m_decoder;
>>>>>>> 0c28b5e0

private:
  /// Handle for calo cells (input collection)
  DataHandle<fcc::CaloHitCollection> m_cells{"calo/cells", Gaudi::DataHandle::Reader, this};
  /// Pointer to the geometry service
  SmartIF<IGeoSvc> m_geoSvc;
  /// Name of the detector readout
  Gaudi::Property<std::string> m_readoutName{this, "readoutName", "", "Name of the detector readout"};
  /// PhiEta segmentation (owned by DD4hep)
  dd4hep::DDSegmentation::FCCSWGridPhiEta* m_segmentation;
  /// Radius used to calculate cluster position from eta and phi (in mm)
  Gaudi::Property<double> m_radius{this, "radiusForPosition", 1.0,
                                   "Radius used to calculate cluster position from eta and phi (in mm)"};
  /// Maximum eta of the detector
  float m_etaMax;
  /// Maximum phi of the detector
  float m_phiMax;

  /// Size of the tower in eta
  Gaudi::Property<float> m_deltaEtaTower{this, "deltaEtaTower", 0.01, "Size of the tower in eta"};
  /// Size of the tower in phi
  Gaudi::Property<float> m_deltaPhiTower{this, "deltaPhiTower", 0.01, "Size of the tower in phi"};
  // Minimum layer (0 = first layer)
  Gaudi::Property<float> m_minimumLayer{this, "minimumLayer", 0, "Minimum cell layer"};
  // Maximum layer (130 = last layer in ECalBarrel inclined)
  Gaudi::Property<float> m_maximumLayer{this, "maximumLayer", 130, "Maximum cell layer"};
  // Restrict tower building in layers if bitfield: layer exists
  bool addLayerRestriction = false;
  /// number of towers in eta (calculated from m_deltaEtaTower and m_etaMax)
  int m_nEtaTower;
  /// Number of towers in phi (calculated from m_deltaPhiTower)
  int m_nPhiTower;
};

#endif /* RECCALORIMETER_LAYEREDCALOTOWERTOOL_H */<|MERGE_RESOLUTION|>--- conflicted
+++ resolved
@@ -116,8 +116,7 @@
    * (in [0, m_nPhiTower) range)
    */
   uint phiNeighbour(int aIPhi) const;
-<<<<<<< HEAD
-  std::shared_ptr<dd4hep::DDSegmentation::BitField64> m_decoder;
+  std::shared_ptr<dd4hep::DDSegmentation::BitFieldCoder> m_decoder;
   /**  Find cells belonging to a cluster.
    *   @param[in] aEta Position of the middle tower of a cluster in eta
    *   @param[in] aPhi Position of the middle tower of a cluster in phi
@@ -127,9 +126,6 @@
    */
   virtual void attachCells(float aEta, float aPhi, uint aHalfEtaFinal, uint aHalfPhiFinal,
                            fcc::CaloCluster& aEdmCluster) final;
-=======
-  std::shared_ptr<dd4hep::DDSegmentation::BitFieldCoder> m_decoder;
->>>>>>> 0c28b5e0
 
 private:
   /// Handle for calo cells (input collection)
