--- conflicted
+++ resolved
@@ -116,8 +116,6 @@
    * (in [0, m_nPhiTower) range)
    */
   uint phiNeighbour(int aIPhi) const;
-<<<<<<< HEAD
-  std::shared_ptr<dd4hep::DDSegmentation::BitFieldCoder> m_decoder;
   /**  Find cells belonging to a cluster.
    *   @param[in] aEta Position of the middle tower of a cluster in eta
    *   @param[in] aPhi Position of the middle tower of a cluster in phi
@@ -127,9 +125,7 @@
    */
   virtual void attachCells(float aEta, float aPhi, uint aHalfEtaFinal, uint aHalfPhiFinal,
                            fcc::CaloCluster& aEdmCluster) final;
-=======
-  dd4hep::DDSegmentation::BitFieldCoder* m_decoder;
->>>>>>> c579c045
+  std::shared_ptr<dd4hep::DDSegmentation::BitFieldCoder> m_decoder;
 
 private:
   /// Handle for calo cells (input collection)
