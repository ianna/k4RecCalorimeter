import os

from GaudiKernel.SystemOfUnits import MeV,GeV

# simulations setup
energy=50*GeV
num_events=3
magnetic_field=1
particleType="e-"

from Gaudi.Configuration import *

from Configurables import ApplicationMgr, FCCDataSvc, PodioOutput

podioevent   = FCCDataSvc("EventDataSvc")

from Configurables import GeoSvc
geoservice = GeoSvc("GeoSvc", detectors=[  'file:Detector/DetFCChhBaseline1/compact/FCChh_DectEmptyMaster.xml',
                                           'file:Detector/DetFCChhTrackerTkLayout/compact/Tracker.xml',
                                           'file:Detector/DetFCChhECalInclined/compact/FCChh_ECalBarrel_withCryostat.xml',
                                           'file:Detector/DetFCChhHCalTile/compact/FCChh_HCalBarrel_TileCal.xml',
                                           'file:Detector/DetFCChhHCalTile/compact/FCChh_HCalExtendedBarrel_TileCal.xml',
                                           'file:Detector/DetFCChhCalDiscs/compact/Endcaps_coneCryo.xml',
                                           'file:Detector/DetFCChhCalDiscs/compact/Forward_coneCryo.xml',
                                           'file:Detector/DetFCChhTailCatcher/compact/FCChh_TailCatcher.xml'
                                           ],
                    OutputLevel = INFO)

# Geant4 service                   
# Configures the Geant simulation: geometry, physics list and user actions
from Configurables import SimG4Svc
geantservice = SimG4Svc("SimG4Svc", detector='SimG4DD4hepDetector', physicslist="SimG4FtfpBert", actions="SimG4FullSimActions")

# range cut                                                                                    
geantservice.g4PreInitCommands += ["/run/setCut 0.1 mm"]

# Magnetic field                                                                                             
from Configurables import SimG4ConstantMagneticFieldTool
if magnetic_field==1:
    field = SimG4ConstantMagneticFieldTool("SimG4ConstantMagneticFieldTool",FieldOn=True,IntegratorStepper="ClassicalRK4")
else:
    field = SimG4ConstantMagneticFieldTool("SimG4ConstantMagneticFieldTool",FieldOn=False)

# Geant4 algorithm
# Translates EDM to G4Event, passes the event to G4, writes out outputs via tools                                   
# and a tool that saves the calorimeter hits

# ECAL readouts
ecalBarrelReadoutName = "ECalBarrelEta"
ecalBarrelReadoutNamePhiEta = "ECalBarrelPhiEta"
ecalEndcapReadoutName = "EMECPhiEta"
ecalFwdReadoutName = "EMFwdPhiEta"
# HCAL readouts
hcalReadoutName = "HCalBarrelReadout"
extHcalReadoutName = "HCalExtBarrelReadout"
hcalEndcapReadoutName = "HECPhiEta"
hcalFwdReadoutName = "HFwdPhiEta"
# Tail Catcher readout
tailCatcherReadoutName = "Muons_Readout"
# layers to be merged in endcaps & forward calo
ecalEndcapNumberOfLayersToMerge = [2] + [2] + [4]*38
hcalEndcapNumberOfLayersToMerge = [2] + [4]*20
identifierName = "layer"
volumeName = "layer"

from Configurables import SimG4Alg, SimG4SaveCalHits
saveecalbarreltool = SimG4SaveCalHits("saveECalBarrelHits", readoutNames = [ecalBarrelReadoutName])
saveecalbarreltool.positionedCaloHits.Path = "ECalBarrelPositionedHits"
saveecalbarreltool.caloHits.Path = "ECalBarrelHits"
saveecalendcaptool = SimG4SaveCalHits("saveECalEndcapHits", readoutNames = [ecalEndcapReadoutName])
saveecalendcaptool.positionedCaloHits.Path = "ECalEndcapPositionedHits"
saveecalendcaptool.caloHits.Path = "ECalEndcapHits"
saveecalfwdtool = SimG4SaveCalHits("saveECalFwdHits", readoutNames = [ecalFwdReadoutName])
saveecalfwdtool.positionedCaloHits.Path = "ECalFwdPositionedHits"
saveecalfwdtool.caloHits.Path = "ECalFwdHits"
savehcaltool = SimG4SaveCalHits("saveHCalHits",readoutNames = [hcalReadoutName])
savehcaltool.positionedCaloHits.Path = "HCalPositionedHits"
savehcaltool.caloHits.Path = "HCalHits"
saveexthcaltool = SimG4SaveCalHits("saveExtHCalHits",readoutNames = [extHcalReadoutName])
saveexthcaltool.positionedCaloHits.Path = "ExtHCalPositionedHits"
saveexthcaltool.caloHits.Path = "ExtHCalHits"
savehcalendcaptool = SimG4SaveCalHits("saveHCalEndcapHits", readoutNames = [hcalEndcapReadoutName])
savehcalendcaptool.positionedCaloHits.Path = "HCalEndcapPositionedHits"
savehcalendcaptool.caloHits.Path = "HCalEndcapHits"
savehcalfwdtool = SimG4SaveCalHits("saveHCalFwdHits", readoutNames = [hcalFwdReadoutName])
savehcalfwdtool.positionedCaloHits.Path = "HCalFwdPositionedHits"
savehcalfwdtool.caloHits.Path = "HCalFwdHits"
savetailcatchertool = SimG4SaveCalHits("saveTailCatcherHits", readoutNames = [tailCatcherReadoutName])
savetailcatchertool.positionedCaloHits = "TailCatcherPositionedHits"
savetailcatchertool.caloHits = "TailCatcherHits"

# next, create the G4 algorithm, giving the list of names of tools ("XX/YY")
from Configurables import SimG4SingleParticleGeneratorTool
pgun = SimG4SingleParticleGeneratorTool("SimG4SingleParticleGeneratorTool",saveEdm=True,
                particleName=particleType,energyMin=energy,energyMax=energy,etaMin=-5.0,etaMax=5.0,
                OutputLevel = DEBUG)

geantsim = SimG4Alg("SimG4Alg",
                       outputs= ["SimG4SaveCalHits/saveECalBarrelHits", "SimG4SaveCalHits/saveECalEndcapHits", 
                                 "SimG4SaveCalHits/saveECalFwdHits", "SimG4SaveCalHits/saveHCalHits", 
                                 "SimG4SaveCalHits/saveExtHCalHits", "SimG4SaveCalHits/saveHCalEndcapHits", 
                                 "SimG4SaveCalHits/saveHCalFwdHits", "SimG4SaveCalHits/saveTailCatcherHits"],
                       eventProvider=pgun,
                       OutputLevel=INFO)

#Configure tools for calo reconstruction
# EM scale calibration
from Configurables import CalibrateCaloHitsTool
calibHcells = CalibrateCaloHitsTool("CalibrateHCal", invSamplingFraction="41.66")

from Configurables import CalibrateInLayersTool
calibEcalBarrel = CalibrateInLayersTool("CalibrateECalBarrel",
                                   # sampling fraction obtained using SamplingFractionInLayers from DetStudies package
                                   samplingFraction = [0.12125] + [0.14283] + [0.16354] + [0.17662] + [0.18867] + [0.19890] + [0.20637] + [0.20802],
                                   readoutName = ecalBarrelReadoutName,
                                   layerFieldName = "layer")

calibEcalEndcap = CalibrateCaloHitsTool("CalibrateECalEndcap", invSamplingFraction="13.89")
calibEcalFwd = CalibrateCaloHitsTool("CalibrateECalFwd", invSamplingFraction="303.03")
#invSamplingFractionHEC is approx. invSamplingFractionEMEC * passiveThickness_HEC / activeThickness_HEC
calibHcalEndcap = CalibrateCaloHitsTool("CalibrateHCalEndcap", invSamplingFraction="34.72")
calibHcalFwd = CalibrateCaloHitsTool("CalibrateHCalFwd", invSamplingFraction="30303.")

# Create cells in ECal barrel
# 1. step - merge hits into cells with default Eta segmentation
# 2. step - rewrite the cellId using the Phi-Eta segmentation
from Configurables import CreateCaloCells
createEcalBarrelCellsStep1 = CreateCaloCells("CreateECalBarrelCellsStep1",
                               doCellCalibration=True,
                               calibTool = calibEcalBarrel,
                               addCellNoise=False, filterCellNoise=False,
                               OutputLevel=INFO,
                               hits="ECalBarrelHits",
                               cells="ECalBarrelCellsStep1")
# Ecal barrel cell positions
from Configurables import CreateVolumeCaloPositions
positionsEcalBarrel = CreateVolumeCaloPositions("positionsBarrelEcal", OutputLevel = INFO)
positionsEcalBarrel.hits.Path = "ECalBarrelCellsStep1"
positionsEcalBarrel.positionedHits.Path = "ECalBarrelPositions"
# Use Phi-Eta segmentation in ECal barrel
from Configurables import RedoSegmentation
resegmentEcalBarrel = RedoSegmentation("ReSegmentationEcal",
                             # old bitfield (readout)
                             oldReadoutName = ecalBarrelReadoutName,
                             # specify which fields are going to be altered (deleted/rewritten)
                             oldSegmentationIds = ["module"],
                             # new bitfield (readout), with new segmentation
                             newReadoutName = ecalBarrelReadoutNamePhiEta,
                             OutputLevel = INFO,
                             inhits = "ECalBarrelPositions",
                             outhits = "ECalBarrelCellsStep2")
createEcalBarrelCells = CreateCaloCells("CreateECalBarrelCells",
                               doCellCalibration=False,
                               addCellNoise=False, filterCellNoise=False,
                               OutputLevel=INFO,
                               hits="ECalBarrelCellsStep2",
                               cells="ECalBarrelCells")


# Create Ecal cells in endcaps
# 1. step - merge layer IDs
# 2. step - create cells
from Configurables import MergeLayers
mergelayersEcalEndcap = MergeLayers("MergeLayersEcalEndcap",
                   # take the bitfield description from the geometry service
                   readout = ecalEndcapReadoutName,
                   # cells in which field should be merged
                   identifier = identifierName,
                   volumeName = volumeName,
                   # how many cells to merge
                   merge = ecalEndcapNumberOfLayersToMerge,
                   OutputLevel = INFO)
mergelayersEcalEndcap.inhits.Path = "ECalEndcapHits"
mergelayersEcalEndcap.outhits.Path = "mergedECalEndcapHits"

createEcalEndcapCells = CreateCaloCells("CreateEcalEndcapCaloCells",
                                    doCellCalibration=True,
                                    calibTool=calibEcalEndcap,
                                    addCellNoise=False, filterCellNoise=False,
                                    OutputLevel=INFO)
createEcalEndcapCells.hits.Path="mergedECalEndcapHits"
createEcalEndcapCells.cells.Path="ECalEndcapCells"

createEcalFwdCells = CreateCaloCells("CreateEcalFwdCaloCells",
                                 doCellCalibration=True,
                                 calibTool=calibEcalFwd,
                                 addCellNoise=False, filterCellNoise=False,
                                 OutputLevel=INFO)
createEcalFwdCells.hits.Path="ECalFwdHits"
createEcalFwdCells.cells.Path="ECalFwdCells"

# Create cells in HCal
# 1. step - merge hits into cells with the default readout
# 2. step - rewrite the cellId using the Phi-Eta segmentation
createHcalCells = CreateCaloCells("CreateHCaloCells",
                               doCellCalibration=True,
                               calibTool=calibHcells,
                               addCellNoise = False, filterCellNoise = False,
                               OutputLevel = INFO,
                               hits="HCalHits",
                               cells="HCalBarrelCells")

# Hcal extended barrel cells
createExtHcalCells = CreateCaloCells("CreateExtHcalCaloCells",
                                  doCellCalibration=True,
                                  calibTool=calibHcells,
                                  addCellNoise = False, filterCellNoise = False,
                                  OutputLevel = INFO,
                                  hits="ExtHCalHits",
                                  cells="HCalExtBarrelCells")

# Create Hcal cells in endcaps
mergelayersHcalEndcap = MergeLayers("MergeLayersHcalEndcap",
                   # take the bitfield description from the geometry service
                   readout = hcalEndcapReadoutName,
                   # cells in which field should be merged
                   identifier = identifierName,
                   volumeName = volumeName,
                   # how many cells to merge
                   merge = hcalEndcapNumberOfLayersToMerge,
                   OutputLevel = INFO)
mergelayersHcalEndcap.inhits.Path = "HCalEndcapHits"
mergelayersHcalEndcap.outhits.Path = "mergedHCalEndcapHits"

createHcalEndcapCells = CreateCaloCells("CreateHcalEndcapCaloCells",
                                    doCellCalibration=True,
                                    calibTool=calibHcalEndcap,
                                    addCellNoise=False, filterCellNoise=False,
                                    OutputLevel=INFO)
createHcalEndcapCells.hits.Path="mergedHCalEndcapHits"
createHcalEndcapCells.cells.Path="HCalEndcapCells"

createHcalFwdCells = CreateCaloCells("CreateHcalFwdCaloCells",
                                 doCellCalibration=True,
                                 calibTool=calibHcalFwd,
                                 addCellNoise=False, filterCellNoise=False,
                                 OutputLevel=INFO)
createHcalFwdCells.hits.Path="HCalFwdHits"
createHcalFwdCells.cells.Path="HCalFwdCells"

# -> Tail Catcher
createTailCatcherCells = CreateCaloCells("CreateTailCatcherCells",
                                         doCellCalibration=False,
                                         addCellNoise = False, filterCellNoise = False,
                                         OutputLevel = INFO,
                                         hits="TailCatcherHits",
                                         cells="TailCatcherCells")

out = PodioOutput("out", 
                  OutputLevel=INFO)
<<<<<<< HEAD
out.outputCommands = ["drop *", "keep ECalBarrelCells", "keep ECalEndcapCells", "keep ECalFwdCells", "keep HCalBarrelCells", "keep HCalExtBarrelCells", "keep HCalEndcapCells", "keep HCalFwdCells", "keep TailCatcherCells", "keep GenParticles","keep GenVertices"]
=======
out.outputCommands = ["drop *", "keep ECalBarrelCells", "keep ECalEndcapCells", "keep ECalFwdCells", "keep HCalBarrelCells", "keep HCalExtBarrelCells", "keep HCalEndcapCells", "keep HCalFwdCells", "keep GenParticles","keep GenVertices"]
>>>>>>> 5be56343
out.filename = "output_fullCalo_SimAndDigi_e50GeV_"+str(num_events)+"events.root"

#CPU information
from Configurables import AuditorSvc, ChronoAuditor
chra = ChronoAuditor()
audsvc = AuditorSvc()
audsvc.Auditors = [chra]
geantsim.AuditExecute = True
createEcalBarrelCellsStep1.AuditExecute = True
positionsEcalBarrel.AuditExecute = True
resegmentEcalBarrel.AuditExecute = True
createEcalBarrelCells.AuditExecute = True
createEcalEndcapCells.AuditExecute = True
createEcalFwdCells.AuditExecute = True
createHcalCells.AuditExecute = True
createExtHcalCells.AuditExecute = True
createHcalEndcapCells.AuditExecute = True
createHcalFwdCells.AuditExecute = True
createTailCatcherCells.AuditExecute = True
out.AuditExecute = True

ApplicationMgr(
    TopAlg = [geantsim,
              createEcalBarrelCellsStep1,
              positionsEcalBarrel,
              resegmentEcalBarrel,
              createEcalBarrelCells,
              mergelayersEcalEndcap,
              createEcalEndcapCells,
              createEcalFwdCells,
              createHcalCells,
              createExtHcalCells,
              mergelayersHcalEndcap,
              createHcalEndcapCells,
              createHcalFwdCells,
              createTailCatcherCells,
              out
              ],
    EvtSel = 'NONE',
    EvtMax   = int(num_events),
    ExtSvc = [geoservice, podioevent, geantservice, audsvc],
 )<|MERGE_RESOLUTION|>--- conflicted
+++ resolved
@@ -248,11 +248,7 @@
 
 out = PodioOutput("out", 
                   OutputLevel=INFO)
-<<<<<<< HEAD
-out.outputCommands = ["drop *", "keep ECalBarrelCells", "keep ECalEndcapCells", "keep ECalFwdCells", "keep HCalBarrelCells", "keep HCalExtBarrelCells", "keep HCalEndcapCells", "keep HCalFwdCells", "keep TailCatcherCells", "keep GenParticles","keep GenVertices"]
-=======
 out.outputCommands = ["drop *", "keep ECalBarrelCells", "keep ECalEndcapCells", "keep ECalFwdCells", "keep HCalBarrelCells", "keep HCalExtBarrelCells", "keep HCalEndcapCells", "keep HCalFwdCells", "keep GenParticles","keep GenVertices"]
->>>>>>> 5be56343
 out.filename = "output_fullCalo_SimAndDigi_e50GeV_"+str(num_events)+"events.root"
 
 #CPU information
