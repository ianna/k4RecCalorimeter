--- conflicted
+++ resolved
@@ -30,20 +30,7 @@
    *   @param[out] aTowers Calorimeter towers.
    *   @return Size of the cell collection.
    */
-<<<<<<< HEAD
-  virtual uint buildTowers(std::vector<std::vector<float>> & aTowers) = 0;
-=======
   virtual uint buildTowers(std::vector<std::vector<float>>& aTowers) = 0;
-  /**  Find cells belonging to a cluster.
-   *   @param[in] aEta Position of the middle tower of a cluster in eta
-   *   @param[in] aPhi Position of the middle tower of a cluster in phi
-   *   @param[in] aHalfEtaFinal Half size of cluster in eta (in units of tower size). Cluster size is 2*aHalfEtaFinal+1
-   *   @param[in] aHalfPhiFinal Half size of cluster in phi (in units of tower size). Cluster size is 2*aHalfPhiFinal+1
-   *   @param[out] aEdmCluster Cluster where cells are attached to
-   */
-  virtual void matchCells(float aEta, float aPhi, uint aHalfEtaFinal, uint aHalfPhiFinal,
-                          fcc::CaloCluster& aEdmCluster) = 0;
->>>>>>> 9b5b1a11
   /**  Get the radius for the position calculation.
    *   @return Radius
    */
